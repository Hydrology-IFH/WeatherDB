--- conflicted
+++ resolved
@@ -22,13 +22,8 @@
 import rasterio as rio
 import rasterio.mask
 from shapely.geometry import MultiLineString
-<<<<<<< HEAD
 import shapely.wkb
 import shapely.ops
-=======
-import shapely.wkt
-import pyproj
->>>>>>> 9c46ffc0
 import geopandas as gpd
 import pyproj
 from rasterstats import zonal_stats
@@ -44,45 +39,6 @@
 # Variables
 MIN_TSTP = datetime.strptime("19940101", "%Y%m%d").replace(tzinfo=timezone.utc)
 # all timestamps in the database are in UTC
-<<<<<<< HEAD
-=======
-THIS_DIR = Path(__file__).parent.resolve()
-DATA_DIR = THIS_DIR.parents[2].joinpath("data")
-RASTERS = {
-    "dwd_grid": {
-        "srid": 3035,
-        "db_table": "dwd_grid_1991_2020",
-        "bands": {
-            1: "n_dwd_wihj",
-            2: "n_dwd_sohj",
-            3: "n_dwd_year",
-            4: "t_dwd_year",  # is in 0.1°C
-            5: "et_dwd_year"
-        },
-        "dtype": int,
-        "abbreviation": "dwd"
-    },
-    "hyras_grid": {
-        "srid": 3035,
-        "db_table": "hyras_grid_1991_2020",
-        "bands": {
-            1: "n_hyras_wihj",
-            2: "n_hyras_sohj",
-            3: "n_hyras_year"
-        },
-        "dtype": int,
-        "abbreviation": "hyras"
-    },
-    "local":{
-        "dgm1": {
-            "fp": DATA_DIR.joinpath("dgms/DGM25.tif"),
-            "crs": pyproj.CRS.from_epsg(3035)},
-        "dgm2": {
-            "fp": DATA_DIR.joinpath("dgms/dgm80.tif"),
-            "crs": pyproj.CRS.from_epsg(25832)}
-    }
-}
->>>>>>> 9c46ffc0
 RICHTER_CLASSES = {
     "no-protection": {
         "min_horizon": 0,
@@ -129,7 +85,6 @@
     """This is the Base class for one Station.
     It is not working on it's own, because those parameters need to get defined in the real classes
     """
-<<<<<<< HEAD
     # those parameters need to get defined in the real classes:
     ################################################################
 
@@ -145,18 +100,6 @@
     _unit = "None"
     # the factor to change data to integers for the database
     _decimals = 1
-=======
-    # because those parameters need to get defined in the real classes:
-    _ftp_folder_base = ["None"]  # the base folder on the CDC-FTP server
-    _ftp_zip_regex_prefix = None  # a Regular expression prefix of the zip files on the CDC-FTP server, prefixes the station_id
-    _date_col = None  # The name of the date column on the CDC server
-    _para = None  # The parameter string "n", "t", or "et"
-    _para_long = None  # The parameter as a long descriptive string
-    # the names of the CDC columns that get imported
-    _cdc_col_names_imp = [None]
-    # the corresponding column name in the DB of the raw import
-    _db_col_names_imp = ["raw"]
->>>>>>> 9c46ffc0
     # the kinds that should not get multiplied with the amount of decimals, e.g. "qn"
     _kinds_not_decimal = ["qn", "filled_by", "filled_share"]
     # The valid kinds to use. Must be a column in the timeseries tables.
@@ -168,6 +111,8 @@
     # ------------------
     # the base folder on the CDC-FTP server
     _ftp_folder_base = ["None"]
+    # a regex prefix to the default search regex to find the zip files on the CDC-FTP server
+    _ftp_zip_regex_prefix = None
     # The name of the date column on the CDC server
     _cdc_date_col = None
     # the names of the CDC columns that get imported
@@ -3926,29 +3871,20 @@
 
 
 class StationET(StationTETBase):
-<<<<<<< HEAD
     """A class to work with and download potential Evapotranspiration (VPGB) data for one station."""
 
     # common settings
     _MetaModel = MetaET
     _para = "et"
     _para_long = "potential Evapotranspiration"
-=======
-    """A class to work with and download potential Evapotranspiration (VPGFAO) data for one station."""
+    _unit = "mm/Tag"
+    _decimals = 10
+
+    # cdc dwd parameters
     _ftp_folder_base = ["climate_environment/CDC/derived_germany/soil/daily/"]
     _ftp_zip_regex_prefix = ".*_v2_"
-    _date_col = "Datum"
-    _para = "et"
-    _para_long = "Evapotranspiration"
-    _cdc_col_names_imp = ["VPGFAO"]
->>>>>>> 9c46ffc0
-    _unit = "mm/Tag"
-    _decimals = 10
-
-    # cdc dwd parameters
-    _ftp_folder_base = ["climate_environment/CDC/derived_germany/soil/daily/"]
     _cdc_date_col = "Datum"
-    _cdc_col_names_imp = ["VPGB"]
+    _cdc_col_names_imp = ["VPFAO"]
 
     # for regionalistaion
     _ma_para_keys = ["et_year"]
