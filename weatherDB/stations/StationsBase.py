--- conflicted
+++ resolved
@@ -230,6 +230,7 @@
             Can either be "all", for all possible stations
             or a list with the Station IDs.
             The default is "all".
+        **kwargs : dict, optional
         **kwargs : dict, optional
             The additional keyword arguments are passed to the get_stations method.
 
@@ -424,15 +425,8 @@
             or a list with the Station IDs.
             The default is "all".
         **kwargs : dict, optional
+        **kwargs : dict, optional
             This is a list of parameters, that is supported by the StationBase.count_holes method.
-<<<<<<< HEAD
-            E.G.::
-            weeks :: list, optional
-                A list of hole length to count.
-                Every hole longer than the duration of weeks specified is counted.
-                The default is [2, 4, 8, 12, 16, 20, 24]
-            kind :: str
-=======
 
             Furthermore the kwargs are passed to the get_stations method.
 
@@ -443,22 +437,10 @@
                 Every hole longer than the duration of weeks specified is counted.
                 The default is [2, 4, 8, 12, 16, 20, 24]
             - kind : str
->>>>>>> 80f6f186
                 The kind of the timeserie to analyze.
                 Should be one of ['raw', 'qc', 'filled'].
                 For N also "corr" is possible.
                 Normally only "raw" and "qc" make sense, because the other timeseries should not have holes.
-<<<<<<< HEAD
-            period :: TimestampPeriod or (tuple or list of datetime.datetime or None), optional
-                The minimum and maximum Timestamp for which to analyze the timeseries.
-                If None is given, the maximum and minimal possible Timestamp is taken.
-                The default is (None, None).
-            between_meta_period :: bool, optional
-                Only check between the respective period that is defined in the meta table.
-                If "qc" is chosen as kind, then the "raw" meta period is taken.
-                The default is True.
-            crop_period :: bool, optional
-=======
             - period : TimestampPeriod or (tuple or list of datetime.datetime or None), optional
                 The minimum and maximum Timestamp for which to analyze the timeseries.
                 If None is given, the maximum and minimal possible Timestamp is taken.
@@ -468,7 +450,6 @@
                 If "qc" is chosen as kind, then the "raw" meta period is taken.
                 The default is True.
             - crop_period : bool, optional
->>>>>>> 80f6f186
                 should the period get cropped to the maximum filled period.
                 This will result in holes being ignored when they are at the end or at the beginning of the timeserie.
                 If period = (None, None) is given, then this parameter is set to True.
