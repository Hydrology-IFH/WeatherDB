--- conflicted
+++ resolved
@@ -301,15 +301,9 @@
         # ask for the user config file
         if user_config_file == "ask":
             try:
-<<<<<<< HEAD
                 from tkinter import Tk
                 from tkinter import filedialog
                 tkroot = Tk()
-=======
-                from tkinter import Tkl
-                from tkinter import filedialog
-                tkroot = Tkl()
->>>>>>> 7aa1d6b4
                 tkroot.attributes('-topmost', True)
                 tkroot.iconify()
                 user_config_file = filedialog.asksaveasfilename(
@@ -323,6 +317,11 @@
                 tkroot.destroy()
             except ImportError:
                 while True:
+                    user_input = input("Please enter the path to the user config file: ")
+                    if user_input.lower() in ["exit", "quit"] or user_input == "":
+                        print("Quiting the user config creation.")
+                        return
+                    user_config_file = Path(user_input)
                     user_input = input("Please enter the path to the user config file: ")
                     if user_input.lower() in ["exit", "quit"] or user_input == "":
                         print("Quiting the user config creation.")
